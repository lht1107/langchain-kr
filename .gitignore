# Created by https://www.toptal.com/developers/gitignore/api/jupyternotebooks,python
# Edit at https://www.toptal.com/developers/gitignore?templates=jupyternotebooks,python

# 파일
.DS_Store
*.env
# *.db
*.pdf
*.pkl
*.md
*.gguf
*.faiss
*.index
*.sqlite3
*.bin
*.wav

.idea/
.vscode/
*.lock
*.toml

# 폴더
*/cache/*
*/keys/*
*/working/*
*/convert/*
*/convert2/*
*/unuse/*
*/corpus/*
*/mlruns/*
working/

### JupyterNotebooks ###
# gitignore template for Jupyter Notebooks
# website: http://jupyter.org/

.ipynb_checkpoints
*/.ipynb_checkpoints/*

# IPython
profile_default/
ipython_config.py

# Remove previous ipynb_checkpoints
#   git rm -r .ipynb_checkpoints/

### Python ###
# Byte-compiled / optimized / DLL files
__pycache__/
*.py[cod]
*$py.class

# C extensions
*.so

# Distribution / packaging
.Python
build/
develop-eggs/
dist/
downloads/
eggs/
.eggs/
lib/
lib64/
parts/
sdist/
var/
wheels/
share/python-wheels/
*.egg-info/
.installed.cfg
*.egg
MANIFEST

# PyInstaller
#  Usually these files are written by a python script from a template
#  before PyInstaller builds the exe, so as to inject date/other infos into it.
*.manifest
*.spec

# Installer logs
pip-log.txt
pip-delete-this-directory.txt

# Unit test / coverage reports
htmlcov/
.tox/
.nox/
.coverage
.coverage.*
.cache
nosetests.xml
coverage.xml
*.cover
*.py,cover
.hypothesis/
.pytest_cache/
cover/

# Translations
*.mo
*.pot

# Django stuff:
*.log
local_settings.py
db.sqlite3
db.sqlite3-journal

# Flask stuff:
instance/
.webassets-cache

# Scrapy stuff:
.scrapy

# Sphinx documentation
docs/_build/

# PyBuilder
.pybuilder/
target/

# Jupyter Notebook

# IPython

# pyenv
#   For a library or package, you might want to ignore these files since the code is
#   intended to run in multiple environments; otherwise, check them in:
# .python-version

# pipenv
#   According to pypa/pipenv#598, it is recommended to include Pipfile.lock in version control.
#   However, in case of collaboration, if having platform-specific dependencies or dependencies
#   having no cross-platform support, pipenv may install dependencies that don't work, or not
#   install all needed dependencies.
#Pipfile.lock

# poetry
#   Similar to Pipfile.lock, it is generally recommended to include poetry.lock in version control.
#   This is especially recommended for binary packages to ensure reproducibility, and is more
#   commonly ignored for libraries.
#   https://python-poetry.org/docs/basic-usage/#commit-your-poetrylock-file-to-version-control
#poetry.lock

# pdm
#   Similar to Pipfile.lock, it is generally recommended to include pdm.lock in version control.
#pdm.lock
#   pdm stores project-wide configurations in .pdm.toml, but it is recommended to not include it
#   in version control.
#   https://pdm.fming.dev/#use-with-ide
.pdm.toml

# PEP 582; used by e.g. github.com/David-OConnor/pyflow and github.com/pdm-project/pdm
__pypackages__/

# Celery stuff
celerybeat-schedule
celerybeat.pid

# SageMath parsed files
*.sage.py

# Environments
.env
.venv
env/
venv/
ENV/
env.bak/
venv.bak/

# Spyder project settings
.spyderproject
.spyproject

# Rope project settings
.ropeproject

# mkdocs documentation
/site

# mypy
.mypy_cache/
.dmypy.json
dmypy.json

# Pyre type checker
.pyre/

# pytype static type analyzer
.pytype/

# Cython debug symbols
cython_debug/

# PyCharm
#  JetBrains specific template is maintained in a separate JetBrains.gitignore that can
#  be found at https://github.com/github/gitignore/blob/main/Global/JetBrains.gitignore
#  and can be added to the global gitignore or merged into this file.  For a more nuclear
#  option (not recommended) you can uncomment the following to ignore the entire idea folder.
#.idea/

### Python Patch ###
# Poetry local configuration file - https://python-poetry.org/docs/configuration/#local-configuration
poetry.toml

# ruff
.ruff_cache/

# LSP config files
pyrightconfig.json

# End of https://www.toptal.com/developers/gitignore/api/jupyternotebooks,python
<<<<<<< HEAD
requirements.txt
pyproject.toml
requirements.txt
wheels.zip
=======
*.lock
>>>>>>> 8044c9e4
<|MERGE_RESOLUTION|>--- conflicted
+++ resolved
@@ -13,12 +13,9 @@
 *.index
 *.sqlite3
 *.bin
-*.wav
-
 .idea/
 .vscode/
-*.lock
-*.toml
+
 
 # 폴더
 */cache/*
@@ -27,8 +24,6 @@
 */convert/*
 */convert2/*
 */unuse/*
-*/corpus/*
-*/mlruns/*
 working/
 
 ### JupyterNotebooks ###
@@ -215,11 +210,4 @@
 pyrightconfig.json
 
 # End of https://www.toptal.com/developers/gitignore/api/jupyternotebooks,python
-<<<<<<< HEAD
-requirements.txt
-pyproject.toml
-requirements.txt
-wheels.zip
-=======
-*.lock
->>>>>>> 8044c9e4
+*.lock