--- conflicted
+++ resolved
@@ -11,20 +11,9 @@
   },
   {
    "cell_type": "code",
-   "execution_count": 1,
-   "metadata": {},
-   "outputs": [
-    {
-     "data": {
-      "text/plain": [
-       "True"
-      ]
-     },
-     "execution_count": 1,
-     "metadata": {},
-     "output_type": "execute_result"
-    }
-   ],
+   "execution_count": null,
+   "metadata": {},
+   "outputs": [],
    "source": [
     "# API KEY를 환경변수로 관리하기 위한 설정 파일\n",
     "from dotenv import load_dotenv\n",
@@ -35,19 +24,9 @@
   },
   {
    "cell_type": "code",
-   "execution_count": 2,
-   "metadata": {},
-   "outputs": [
-    {
-     "name": "stdout",
-     "output_type": "stream",
-     "text": [
-      "LangSmith 추적을 시작합니다.\n",
-      "[프로젝트명]\n",
-      "CH01-Basic\n"
-     ]
-    }
-   ],
+   "execution_count": null,
+   "metadata": {},
+   "outputs": [],
    "source": [
     "# LangSmith 추적을 설정합니다. https://smith.langchain.com\n",
     "# !pip install -qU langchain-teddynote\n",
@@ -77,11 +56,7 @@
   },
   {
    "cell_type": "code",
-<<<<<<< HEAD
-   "execution_count": 3,
-=======
    "execution_count": 4,
->>>>>>> 80238a4f
    "metadata": {},
    "outputs": [],
    "source": [
@@ -98,20 +73,9 @@
   },
   {
    "cell_type": "code",
-   "execution_count": 4,
-   "metadata": {},
-   "outputs": [
-    {
-     "data": {
-      "text/plain": [
-       "PromptTemplate(input_variables=['country'], template='{country}의 수도는 어디인가요?')"
-      ]
-     },
-     "execution_count": 4,
-     "metadata": {},
-     "output_type": "execute_result"
-    }
-   ],
+   "execution_count": null,
+   "metadata": {},
+   "outputs": [],
    "source": [
     "# template 정의\n",
     "template = \"{country}의 수도는 어디인가요?\"\n",
@@ -123,20 +87,9 @@
   },
   {
    "cell_type": "code",
-   "execution_count": 5,
-   "metadata": {},
-   "outputs": [
-    {
-     "data": {
-      "text/plain": [
-       "'대한민국의 수도는 어디인가요?'"
-      ]
-     },
-     "execution_count": 5,
-     "metadata": {},
-     "output_type": "execute_result"
-    }
-   ],
+   "execution_count": null,
+   "metadata": {},
+   "outputs": [],
    "source": [
     "# prompt 생성\n",
     "prompt = prompt_template.format(country=\"대한민국\")\n",
@@ -145,20 +98,9 @@
   },
   {
    "cell_type": "code",
-   "execution_count": 6,
-   "metadata": {},
-   "outputs": [
-    {
-     "data": {
-      "text/plain": [
-       "'미국의 수도는 어디인가요?'"
-      ]
-     },
-     "execution_count": 6,
-     "metadata": {},
-     "output_type": "execute_result"
-    }
-   ],
+   "execution_count": null,
+   "metadata": {},
+   "outputs": [],
    "source": [
     "# prompt 생성\n",
     "prompt = prompt_template.format(country=\"미국\")\n",
@@ -236,20 +178,9 @@
   },
   {
    "cell_type": "code",
-   "execution_count": 10,
-   "metadata": {},
-   "outputs": [
-    {
-     "data": {
-      "text/plain": [
-       "AIMessage(content='인공지능 모델의 학습 원리는 데이터를 입력으로 받아들이고, 이 데이터를 분석하여 패턴이나 규칙을 학습하는 과정입니다. \\n\\n가장 일반적인 학습 방법은 지도 학습이며, 이때는 입력 데이터와 정답 데이터가 함께 제공되어 모델이 이 두 데이터 사이의 관계를 학습합니다. 이를 통해 모델은 입력 데이터를 분석하고 예측을 수행할 수 있게 됩니다.\\n\\n또한, 비지도 학습은 입력 데이터만을 이용하여 모델이 스스로 데이터의 구조나 패턴을 발견하고 학습하는 방법입니다. 이를 통해 모델은 데이터 간의 관계를 파악하거나 군집화를 수행할 수 있습니다.\\n\\n마지막으로, 강화 학습은 환경과 상호작용하면서 보상을 최대화하는 방향으로 모델이 학습하는 방법입니다. 모델은 행동을 취하고 그 결과에 따라 보상을 받아 보상을 최대화하는 전략을 학습하게 됩니다.\\n\\n이러한 학습 방법을 통해 인공지능 모델은 데이터를 분석하고 패턴을 학습하여 예측이나 결정을 수행할 수 있게 됩니다.', additional_kwargs={'refusal': None}, response_metadata={'token_usage': {'completion_tokens': 386, 'prompt_tokens': 33, 'total_tokens': 419, 'completion_tokens_details': {'reasoning_tokens': 0}, 'prompt_tokens_details': {'cached_tokens': 0}}, 'model_name': 'gpt-3.5-turbo-0125', 'system_fingerprint': None, 'finish_reason': 'stop', 'logprobs': None}, id='run-bcd9b6d9-3cf5-4d48-950e-2fb8aafea019-0', usage_metadata={'input_tokens': 33, 'output_tokens': 386, 'total_tokens': 419})"
-      ]
-     },
-     "execution_count": 10,
-     "metadata": {},
-     "output_type": "execute_result"
-    }
-   ],
+   "execution_count": null,
+   "metadata": {},
+   "outputs": [],
    "source": [
     "# prompt 객체와 model 객체를 파이프(|) 연산자로 연결하고 invoke 메서드를 사용하여 input을 전달합니다.\n",
     "# 이를 통해 AI 모델이 생성한 메시지를 반환합니다.\n",
@@ -265,17 +196,9 @@
   },
   {
    "cell_type": "code",
-   "execution_count": 11,
-   "metadata": {},
-   "outputs": [
-    {
-     "name": "stdout",
-     "output_type": "stream",
-     "text": [
-      "인공지능 모델의 학습 원리는 데이터를 기반으로 하는 것입니다. 모델은 입력된 데이터를 분석하고 패턴을 학습하여 문제를 해결하는 방법을 익히는 것입니다. 이러한 과정을 통해 모델은 예측을 하거나 판단을 내리는 능력을 향상시킬 수 있습니다. 학습 과정은 데이터를 입력받아 가중치를 조정하고 오차를 최소화하는 방향으로 학습을 진행합니다. 이렇게 학습된 모델은 새로운 데이터에 대해 정확한 예측을 할 수 있습니다."
-     ]
-    }
-   ],
+   "execution_count": null,
+   "metadata": {},
+   "outputs": [],
    "source": [
     "# 스트리밍 출력을 위한 요청\n",
     "answer = chain.stream(input)\n",
@@ -292,7 +215,7 @@
   },
   {
    "cell_type": "code",
-   "execution_count": 12,
+   "execution_count": null,
    "metadata": {},
    "outputs": [],
    "source": [
@@ -310,7 +233,7 @@
   },
   {
    "cell_type": "code",
-   "execution_count": 13,
+   "execution_count": null,
    "metadata": {},
    "outputs": [],
    "source": [
@@ -320,20 +243,9 @@
   },
   {
    "cell_type": "code",
-   "execution_count": 14,
-   "metadata": {},
-   "outputs": [
-    {
-     "data": {
-      "text/plain": [
-       "'인공지능 모델의 학습 원리는 데이터를 입력으로 받아 내부적으로 패턴을 학습하고 결과를 예측하는 것입니다. 이 과정은 크게 입력층, 은닉층, 출력층으로 구성된 신경망을 사용하여 이루어집니다. \\n\\n먼저, 모델은 입력층에서 데이터를 받아들이고 은닉층에서 이 데이터를 처리하여 패턴을 학습합니다. 이때, 학습을 통해 가중치와 편향을 조절하여 입력 데이터와 실제 결과 사이의 상관관계를 최대화하는 방향으로 모델을 학습시킵니다.\\n\\n학습이 완료되면, 모델은 새로운 데이터를 입력으로 받아 출력층에서 결과를 예측합니다. 이때, 모델이 학습한 패턴을 바탕으로 입력 데이터와 결과 간의 관계를 예측하게 됩니다.\\n\\n이렇게 인공지능 모델은 학습을 통해 데이터 간의 패턴을 파악하고 새로운 데이터에 대한 예측을 수행하는 것이 핵심 원리입니다.'"
-      ]
-     },
-     "execution_count": 14,
-     "metadata": {},
-     "output_type": "execute_result"
-    }
-   ],
+   "execution_count": null,
+   "metadata": {},
+   "outputs": [],
    "source": [
     "# chain 객체의 invoke 메서드를 사용하여 input을 전달합니다.\n",
     "input = {\"topic\": \"인공지능 모델의 학습 원리\"}\n",
@@ -342,23 +254,9 @@
   },
   {
    "cell_type": "code",
-   "execution_count": 15,
-   "metadata": {},
-   "outputs": [
-    {
-     "name": "stdout",
-     "output_type": "stream",
-     "text": [
-      "인공지능 모델의 학습 원리는 데이터를 입력으로 받아서 패턴을 학습하고, 이를 바탕으로 새로운 데이터를 예측하는 과정입니다. \n",
-      "\n",
-      "가장 일반적인 학습 방법은 지도학습으로, 이때 모델은 입력 데이터와 정답 레이블이 함께 제공됩니다. 모델은 입력 데이터와 정답 레이블 간의 관계를 학습하여 새로운 데이터에 대해 정확한 예측을 할 수 있게 됩니다.\n",
-      "\n",
-      "학습 과정은 일반적으로 손실 함수를 사용하여 모델의 예측 값과 정답 레이블 간의 차이를 계산하고, 이를 최소화하기 위해 모델의 가중치를 조정하는 방식으로 이루어집니다. 이러한 반복적인 과정을 통해 모델은 점차적으로 더 나은 예측을 할 수 있도록 개선됩니다.\n",
-      "\n",
-      "이러한 학습 원리를 통해 인공지능 모델은 데이터를 기반으로 패턴을 학습하고, 이를 활용하여 다양한 문제를 해결할 수 있습니다."
-     ]
-    }
-   ],
+   "execution_count": null,
+   "metadata": {},
+   "outputs": [],
    "source": [
     "# 스트리밍 출력을 위한 요청\n",
     "answer = chain.stream(input)\n",
@@ -378,7 +276,7 @@
   },
   {
    "cell_type": "code",
-   "execution_count": 16,
+   "execution_count": null,
    "metadata": {},
    "outputs": [],
    "source": [
@@ -406,7 +304,7 @@
   },
   {
    "cell_type": "code",
-   "execution_count": 17,
+   "execution_count": null,
    "metadata": {},
    "outputs": [],
    "source": [
@@ -416,31 +314,9 @@
   },
   {
    "cell_type": "code",
-   "execution_count": 18,
-   "metadata": {},
-   "outputs": [
-    {
-     "name": "stdout",
-     "output_type": "stream",
-     "text": [
-      "- 영어 회화:\n",
-      "  Customer: Hi, could I see the menu, please?\n",
-      "  Waiter: Of course! Here you go.\n",
-      "  Customer: Thank you. I’d like to order the grilled salmon with a side of asparagus.\n",
-      "  Waiter: Great choice! Would you like anything to drink?\n",
-      "  Customer: Could I have a glass of white wine, please?\n",
-      "  Waiter: Absolutely, I'll bring that right out for you.\n",
-      "\n",
-      "- 한글 해석:\n",
-      "  손님: 안녕하세요, 메뉴판 좀 볼 수 있을까요?\n",
-      "  웨이터: 물론이죠! 여기 있습니다.\n",
-      "  손님: 감사합니다. 연어 구이와 아스파라거스 사이드를 주문하겠습니다.\n",
-      "  웨이터: 좋은 선택이네요! 음료는 무엇으로 드릴까요?\n",
-      "  손님: 화이트 와인 한 잔 주시겠어요?\n",
-      "  웨이터: 네, 바로 가져다 드리겠습니다.\n"
-     ]
-    }
-   ],
+   "execution_count": null,
+   "metadata": {},
+   "outputs": [],
    "source": [
     "# 완성된 Chain을 실행하여 답변을 얻습니다.\n",
     "print(chain.invoke({\"question\": \"저는 식당에 가서 음식을 주문하고 싶어요\"}))"
@@ -448,27 +324,9 @@
   },
   {
    "cell_type": "code",
-   "execution_count": 19,
-   "metadata": {},
-   "outputs": [
-    {
-     "name": "stdout",
-     "output_type": "stream",
-     "text": [
-      "#영어 회화:\n",
-      "- Excuse me, could I see the menu, please?\n",
-      "- I'd like to order the grilled salmon with a side of roasted vegetables.\n",
-      "- Could I have a glass of white wine with that?\n",
-      "- Thank you, that will be all for now.\n",
-      "\n",
-      "#한글 해석:\n",
-      "- 실례합니다, 메뉴판 좀 볼 수 있을까요?\n",
-      "- 구운 연어와 구운 채소 사이드를 주문하고 싶어요.\n",
-      "- 그것과 함께 화이트 와인 한 잔 주실 수 있나요?\n",
-      "- 감사합니다, 지금은 이게 다입니다."
-     ]
-    }
-   ],
+   "execution_count": null,
+   "metadata": {},
+   "outputs": [],
    "source": [
     "# 완성된 Chain을 실행하여 답변을 얻습니다.\n",
     "# 스트리밍 출력을 위한 요청\n",
@@ -479,41 +337,9 @@
   },
   {
    "cell_type": "code",
-   "execution_count": 20,
-   "metadata": {},
-   "outputs": [
-    {
-     "name": "stdout",
-     "output_type": "stream",
-     "text": [
-      "- 영어 회화:\n",
-      "  A: Hi, I’d like to order a pizza for delivery, please.\n",
-      "  B: Sure, what would you like?\n",
-      "  A: I’d like a large pepperoni pizza with extra cheese and a side of garlic bread.\n",
-      "  B: Anything to drink?\n",
-      "  A: Yes, a 2-liter bottle of Coke, please.\n",
-      "  B: Great. Can I have your address?\n",
-      "  A: It’s 123 Maple Street.\n",
-      "  B: And your phone number?\n",
-      "  A: 555-1234.\n",
-      "  B: Thank you. Your total comes to $24.95. It should take about 30 minutes for delivery. Is there anything else I can help you with?\n",
-      "  A: No, that’s all. Thank you!\n",
-      "\n",
-      "- 한글 해석:\n",
-      "  A: 안녕하세요, 배달로 피자를 주문하고 싶습니다.\n",
-      "  B: 네, 무엇을 드릴까요?\n",
-      "  A: 큰 사이즈의 페퍼로니 피자에 치즈를 추가하고, 마늘빵도 하나 주세요.\n",
-      "  B: 음료는 필요하신가요?\n",
-      "  A: 네, 콜라 2리터 한 병 주세요.\n",
-      "  B: 알겠습니다. 주소를 알려주시겠어요?\n",
-      "  A: 123 메이플 스트리트입니다.\n",
-      "  B: 전화번호는 어떻게 되나요?\n",
-      "  A: 555-1234입니다.\n",
-      "  B: 감사합니다. 총 금액은 $24.95이며, 배달은 대략 30분 정도 소요될 예정입니다. 더 도와드릴 것이 있으실까요?\n",
-      "  A: 아니요, 그게 다입니다. 감사합니다!"
-     ]
-    }
-   ],
+   "execution_count": null,
+   "metadata": {},
+   "outputs": [],
    "source": [
     "# 이번에는 question 을 '미국에서 피자 주문'으로 설정하여 실행합니다.\n",
     "# 스트리밍 출력을 위한 요청\n",
@@ -521,13 +347,6 @@
     "# 스트리밍 출력\n",
     "stream_response(answer)"
    ]
-  },
-  {
-   "cell_type": "code",
-   "execution_count": null,
-   "metadata": {},
-   "outputs": [],
-   "source": []
   }
  ],
  "metadata": {
